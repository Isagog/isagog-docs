--- conflicted
+++ resolved
@@ -122,7 +122,6 @@
     ]
 )
 
-
 _SITUATION_PROMPT_IT = Prompt(  
     name="davidson_analysis_it",
     language="it",
@@ -226,7 +225,6 @@
 """
 )
 
-
 _SITUATIION_FRAME_IT = Frame(
             name="davidson_frame_it",
             concepts=["Persona", "Organizzazione", "Luogo"],
@@ -237,7 +235,6 @@
             description="A frame for Davidson's analysis in Italian"
         )
 
-
 def secret_or_env(secret_name: str, file_paths: Optional[list] = None, _raise: bool = False) -> str | None:
     """Get secret from multiple files or environment variable."""
     logger.debug(f"Entering secret_or_env for secret: {secret_name}")
@@ -289,9 +286,6 @@
 
         # OpenRouter
         self.OPENROUTER_API_KEY = secret_or_env("OPENROUTER_API_KEY", _raise=True)
-<<<<<<< HEAD
-        self.OPENROUTER_MODEL = os.getenv("OPENROUTER_MODEL", "openai/gpt-4o")
-=======
         self.OPENROUTER_MODEL = os.getenv("OPENROUTER_MODEL", "openai/gpt-4o")
         self.OPENROUTER_TEMPERATURE = float(os.getenv("OPENROUTER_TEMPERATURE", "0.1"))
 
@@ -302,5 +296,4 @@
         self.SITUATION_FRAME = _SITUATIION_FRAME_IT
 
 # Singleton config instance
-settings = Config()
->>>>>>> e50767db
+settings = Config()