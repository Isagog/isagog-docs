"""
app/services/analysis.py

Contains business logic for document analysis operations and upload to MongoDB.
"""
import logging
from pathlib import Path
from typing import Dict, List, Set, Tuple, Any
from uuid import UUID

from fastapi import HTTPException
from pymongo.collection import Collection
from haystack import Pipeline, component
from haystack import Document as HaystackDocument
from haystack.components.preprocessors import DocumentCleaner

from isagog.components.proxy.openrouter_proxy import OpenRouterProxy
from isagog.components.readers.file_reader import FileReader
from isagog.components.analyzers.concept_analyzer import ConceptAnalyzer  
from isagog.components.analyzers.situation_analyzer import SituationAnalyzer

from isagog_docs.core.config import Config
from isagog_docs.schemas.document import Document

logger = logging.getLogger(__name__)

@component
class DocumentToString:
    """Component to extract text content from Haystack documents."""
    
    @component.output_types(text=str)
    def run(self, documents: List[HaystackDocument]) -> Dict[str, str]:
        """Extract text from the first document in the list."""
        if not documents:
            return {"text": ""}
        return {"text": documents[0].content}



class AnalysisPipelineBuilder:
    """Builder class for creating analysis pipelines."""
    
    def __init__(self, config: Config):
        self.config = config
        self.pipeline = Pipeline()
        self._llm_factory = lambda: OpenRouterProxy(
            api_key=self.config.OPENROUTER_API_KEY,
            model=self.config.OPENROUTER_MODEL,
            temperature=self.config.OPENROUTER_TEMPERATURE,
        )
    
    def build(self) -> Pipeline:
        """Build and configure the analysis pipeline."""
        self._add_components()
        self._connect_components()
        return self.pipeline
    
    def _add_components(self) -> None:
        """Add all required components to the pipeline."""
        components = {
            "file_reader": FileReader(),
            "document_cleaner": DocumentCleaner(),
            "doc_content": DocumentToString(),
            "relations": ConceptAnalyzer(
                llm_generator=self._llm_factory(),
                prompt=self.config.CONCEPT_PROMPT,
                frame=self.config.CONCEPT_FRAME
            ),
            "situations": SituationAnalyzer(
                llm_generator=self._llm_factory(),
                prompt=self.config.SITUATION_PROMPT,
                frame=self.config.SITUATION_FRAME
            )
        }
        
        for name, component in components.items():
            self.pipeline.add_component(name, component)
    
    def _connect_components(self) -> None:
        """Connect pipeline components."""
        connections = [
            ("file_reader", "document_cleaner"),
            ("document_cleaner", "doc_content"),
            ("doc_content", "relations"),
            ("doc_content", "situations")
        ]
        
        for source, target in connections:
            self.pipeline.connect(source, target)


class AnalysisService:
    """Service class for handling document analysis operations."""
    
    def __init__(self, collection: Collection, config: Config):
        self.analysis_collection = collection
        self.config = config
        self.pipeline = AnalysisPipelineBuilder(config).build()

    async def start_analysis(self, document_id: UUID) -> Document:
        """
        Initiates an analysis process for a given document in MongoDB.
        
        Args:
            document_id: UUID of the document to analyze
            
        Returns:
            Document: The analyzed document
            
        Raises:
            HTTPException: If document not found, analysis in progress, or file missing
        """
        document = await self._get_document_or_raise(document_id)
        # Check if analysis is already pending for this document
        if document["status"] == "submitted":
            raise HTTPException(
                status_code=409,
                detail="Analysis already in progress for this document."
            )
        
        file_path = self._get_file_path(document)
        self._validate_file_exists(file_path)
        
        await self._update_document_status(document_id, "submitted")
        
        try:
            analysis_results = await self._run_analysis_pipeline(file_path)
            processed_analysis = self._process_analysis_results(analysis_results)
            
            document.update(analysis=processed_analysis, status="completed")
            
        except Exception as e:
            document.update(analysis=None, status="failed")
            logger.error(f"Failed to analyze document {document_id}: {e}", exc_info=True)
            
        finally:
            await self._update_document_analysis(document_id, document)
        
        if document["status"] == "failed":
            raise HTTPException(
                status_code=408, 
                detail=f"Analysis failed for document {document_id}"
            )
        
        return Document(**document)
    
    async def get_analysis(self, document_id: UUID) -> Document:
        """
        Retrieves the analysis status and results for a document from MongoDB.
        
        Args:
            document_id: UUID of the document
            
        Returns:
            Document: The document with analysis results
        """
        document = await self.analysis_collection.find_one({"_id": document_id})
        
        if not document:
            raise HTTPException(
                status_code=404, 
                detail="Document analysis not found."
            )
        
        return Document(**document)
    
    async def commit_analysis(self, document_id: UUID, edited_document: Document) -> Document:
        """
        Commits (approves/rejects) the analysis results for a document in MongoDB.
        
        Args:
            document_id: UUID of the document
            edited_document: The edited document to commit
            
        Returns:
            Document: The committed document
            
        Raises:
            HTTPException: Method not yet implemented
        """
        raise HTTPException(
            status_code=501, 
            detail="Method not yet implemented"
        )
    
    async def _get_document_or_raise(self, document_id: UUID) -> Dict[str, Any]:
        """Get document from database or raise HTTPException if not found."""
        document = await self.analysis_collection.find_one({"_id": document_id})
        
        if not document:
            raise HTTPException(
                status_code=404, 
                detail="Document not found"
            )
        
        return document
    
    def _validate_analysis_can_start(self, document: Dict[str, Any]) -> None:
        """Validate that analysis can be started for the document."""
        if document["status"] == "submitted":
            raise HTTPException(
                status_code=409,
                detail="Analysis already in progress for this document."
            )
    
    def _get_file_path(self, document: Dict[str, Any]) -> Path:
        """Get the file path for the document."""
        return Path(self.config.UPLOAD_DIR) / document["file_path"]
    
    def _validate_file_exists(self, file_path: Path) -> None:
        """Validate that the file exists on the filesystem."""
        if not file_path.exists():
            error_message = (
                "The document was found, but the associated file could not be "
                "located on the server. It may have been moved or deleted."
            )
            raise HTTPException(status_code=424, detail=error_message)
    
    async def _update_document_status(self, document_id: UUID, status: str) -> None:
        """Update document status in the database."""
        await self.analysis_collection.update_one(
            {"_id": document_id},
<<<<<<< HEAD
            {"$set": {"status": status}}
=======
            {"$set": {"status": document["status"], 
                      "analysis": document["analysis"], 
                      "updated_at": datetime.utcnow()}}
>>>>>>> c78f0fbf
        )
    
    async def _run_analysis_pipeline(self, file_path: Path) -> Dict[str, Any]:
        """Run the analysis pipeline on the given file."""
        
        return self.pipeline.run({
            "file_reader": {"file_paths": [file_path]}
        })
    
    def _process_analysis_results(self, results: Dict[str, Any]) -> Dict[str, Any]:
        """Process and merge analysis results."""
        situations_data = results.get('situations', {}).get('analysis', {})
        relations_data = results.get('relations', {}).get('analysis', {})
        
        analysis = {
            'situations': situations_data.get("situations", []),
            'relations': relations_data.get("relations", [])
        }
        
        # Merge unique entities
        situations_entities = situations_data.get("entities", [])
        relations_entities = relations_data.get("entities", [])
        
        unique_entities = self._merge_unique_entities(
            situations_entities, 
            relations_entities
        )
        
        analysis["entities"] = unique_entities
        return analysis
    
    def _merge_unique_entities(
        self, 
        situations_entities: List[Dict], 
        relations_entities: List[Dict]
    ) -> List[Dict]:
        """Merge and deduplicate entities from different analysis components."""
        all_entities = situations_entities + relations_entities
        unique_entity_tuples: Set[Tuple] = set(
            tuple(sorted(entity.items())) for entity in all_entities
        )
        
        return [dict(entity_tuple) for entity_tuple in unique_entity_tuples]
    
    async def _update_document_analysis(
        self, 
        document_id: UUID, 
        document: Dict[str, Any]
    ) -> None:
        """Update document analysis results in the database."""
        await self.analysis_collection.update_one(
            {"_id": document_id},
            {
                "$set": {
                    "status": document["status"],
                    "analysis": document["analysis"]
                }
            }
        )<|MERGE_RESOLUTION|>--- conflicted
+++ resolved
@@ -220,13 +220,9 @@
         """Update document status in the database."""
         await self.analysis_collection.update_one(
             {"_id": document_id},
-<<<<<<< HEAD
-            {"$set": {"status": status}}
-=======
             {"$set": {"status": document["status"], 
                       "analysis": document["analysis"], 
                       "updated_at": datetime.utcnow()}}
->>>>>>> c78f0fbf
         )
     
     async def _run_analysis_pipeline(self, file_path: Path) -> Dict[str, Any]:
